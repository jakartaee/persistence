--- conflicted
+++ resolved
@@ -98,11 +98,8 @@
         <legal.doc.source>${project.basedir}/..</legal.doc.source>
         <vendor.name>Eclipse Foundation</vendor.name>
 
-<<<<<<< HEAD
         <maven.compiler.release>17</maven.compiler.release>
-=======
         <project.build.outputTimestamp>2023-10-28T00:00:00Z</project.build.outputTimestamp>
->>>>>>> c0753aa4
     </properties>
 
     <build>
